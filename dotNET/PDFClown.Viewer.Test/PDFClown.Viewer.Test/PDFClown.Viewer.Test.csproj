﻿<Project Sdk="Microsoft.NET.Sdk">

  <PropertyGroup>
    <TargetFramework>netstandard2.0</TargetFramework>
  </PropertyGroup>

  <PropertyGroup Condition=" '$(Configuration)' == 'Debug' ">
    <DebugType>full</DebugType>
  </PropertyGroup>
  <PropertyGroup Condition=" '$(Configuration)' == 'Release' ">
    <DebugType>pdbonly</DebugType>
  </PropertyGroup>

  <ItemGroup>
<<<<<<< HEAD
    <PackageReference Include="Xamarin.Forms" Version="4.5.0.495" />
=======
    <PackageReference Include="Xamarin.Forms" Version="4.5.0.530" />
>>>>>>> 7e37fa4a
    <PackageReference Include="Xamarin.Essentials" Version="1.5.2" />
  </ItemGroup>

  <ItemGroup>
    <ProjectReference Include="..\..\PdfClown.Viewer\PdfClown.Viewer\PdfClown.Viewer.csproj" />
  </ItemGroup>

  <ItemGroup>
    <None Update="PluginJBIG.fip">
      <CopyToOutputDirectory>PreserveNewest</CopyToOutputDirectory>
    </None>
  </ItemGroup>
</Project><|MERGE_RESOLUTION|>--- conflicted
+++ resolved
@@ -12,11 +12,7 @@
   </PropertyGroup>
 
   <ItemGroup>
-<<<<<<< HEAD
-    <PackageReference Include="Xamarin.Forms" Version="4.5.0.495" />
-=======
     <PackageReference Include="Xamarin.Forms" Version="4.5.0.530" />
->>>>>>> 7e37fa4a
     <PackageReference Include="Xamarin.Essentials" Version="1.5.2" />
   </ItemGroup>
 
