--- conflicted
+++ resolved
@@ -95,11 +95,7 @@
     <Compile Include="Renderers\SKScrollViewRenderer.cs" />
   </ItemGroup>
   <ItemGroup>
-<<<<<<< HEAD
-    <PackageReference Include="Xamarin.Forms" Version="4.5.0.495" />
-=======
     <PackageReference Include="Xamarin.Forms" Version="4.5.0.530" />
->>>>>>> 7e37fa4a
     <PackageReference Include="Microsoft.NETCore.UniversalWindowsPlatform" Version="6.2.9" />
     <PackageReference Include="Xamarin.Essentials" Version="1.5.2" />
   </ItemGroup>
