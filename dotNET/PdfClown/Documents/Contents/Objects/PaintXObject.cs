/*
  Copyright 2007-2011 Stefano Chizzolini. http://www.pdfclown.org

  Contributors:
    * Stefano Chizzolini (original code developer, http://www.stefanochizzolini.it)

  This file should be part of the source code distribution of "PDF Clown library" (the
  Program): see the accompanying README files for more info.

  This Program is free software; you can redistribute it and/or modify it under the terms
  of the GNU Lesser General Public License as published by the Free Software Foundation;
  either version 3 of the License, or (at your option) any later version.

  This Program is distributed in the hope that it will be useful, but WITHOUT ANY WARRANTY,
  either expressed or implied; without even the implied warranty of MERCHANTABILITY or
  FITNESS FOR A PARTICULAR PURPOSE. See the License for more details.

  You should have received a copy of the GNU Lesser General Public License along with this
  Program (see README files); if not, go to the GNU website (http://www.gnu.org/licenses/).

  Redistribution and use, with or without modification, are permitted provided that such
  redistributions retain the above copyright notice, license and disclaimer, along with
  this list of conditions.
*/

using PdfClown.Bytes;
using xObjects = PdfClown.Documents.Contents.XObjects;
using PdfClown.Objects;

using System.Collections.Generic;
using SkiaSharp;
using System;
<<<<<<< HEAD
using PdfClown.Tools;
=======
using PdfClown.Documents.Contents.XObjects;
>>>>>>> 034e5e00

namespace PdfClown.Documents.Contents.Objects
{
    /**
      <summary>'Paint the specified XObject' operation [PDF:1.6:4.7].</summary>
    */
    [PDF(VersionEnum.PDF10)]
    public sealed class PaintXObject : Operation, IResourceReference<xObjects::XObject>
    {
        #region static
        #region fields
        public static readonly string OperatorKeyword = "Do";
        public static readonly SKPaint ImagePaint = new SKPaint { FilterQuality = SKFilterQuality.Low };
        #endregion
        #endregion

        #region dynamic
        #region constructors
        public PaintXObject(PdfName name) : base(OperatorKeyword, name)
        { }

        public PaintXObject(IList<PdfDirectObject> operands) : base(OperatorKeyword, operands)
        { }
        #endregion
        #endregion

        #region interface
        #region public
        /**
          <summary>Gets the scanner for the contents of the painted external object.</summary>
          <param name="context">Scanning context.</param>
        */
        public ContentScanner GetScanner(ContentScanner context)
        {
            xObjects::XObject xObject = GetXObject(context.ContentContext);
            return xObject is xObjects::FormXObject
              ? new ContentScanner((xObjects::FormXObject)xObject, context)
              : null;
        }

        /**
          <summary>Gets the <see cref="xObjects::XObject">external object</see> resource to be painted.
          </summary>
          <param name="context">Content context.</param>
        */
        public xObjects::XObject GetXObject(IContentContext context)
        { return GetResource(context); }

        #region IResourceReference
        public xObjects::XObject GetResource(IContentContext context)
        { return context.Resources.XObjects[Name]; }

        public PdfName Name
        {
            get => (PdfName)operands[0];
            set => operands[0] = value;
        }

        public override void Scan(GraphicsState state)
        {
            var scanner = state.Scanner;
            var canvas = scanner.RenderContext;
            if (canvas == null)
                return;
            try
            {
                canvas.Save();
                var xObject = GetXObject(scanner.ContentContext);
                if (xObject is xObjects.ImageXObject imageObject)
                {
                    var image = imageObject.LoadImage(state);
                    if (image != null)
                    {
                        var size = imageObject.Size;
                        var imageMatrix = imageObject.Matrix;
                        imageMatrix.ScaleY *= -1;
                        SKMatrix.PreConcat(ref imageMatrix, SKMatrix.MakeTranslation(0, -size.Height));
                        canvas.Concat(ref imageMatrix);

                        if (state.SMask is object)
                        {
                            using (var recorder = new SKPictureRecorder())
                            using (var recorderCanvas = recorder.BeginRecording(new SKRect(0, 0, image.Width, image.Height)))
                            {
                                recorderCanvas.DrawBitmap(image, 0, 0, ImagePaint);

                                using (var picture = recorder.EndRecording())
                                {
                                    ApplyMask(state, canvas, picture);
                                }
                            }
                        }
                        else
                        {
                            canvas.DrawBitmap(image, 0, 0, ImagePaint);
                        }
                    }
                }
                else if (xObject is xObjects.FormXObject formObject)
                {
                    var picture = formObject.Render();

<<<<<<< HEAD
                    var ctm = state.Ctm;
                    SKMatrix.PreConcat(ref ctm, SKMatrix.MakeTranslation(formObject.Box.Left, formObject.Box.Top));
                    SKMatrix.PreConcat(ref ctm, formObject.Matrix);
                    canvas.SetMatrix(ctm);
                    canvas.DrawPicture(picture);

                    foreach (var textString in formObject.Strings)
                    {
                        scanner.ContentContext.Strings.Add(TextString.Transform(textString, ctm, scanner.ContentContext));
=======
                    if (state.SMask is object)
                    {
                        ApplyMask(state, canvas, picture);
                    }
                    else
                    {
                        canvas.DrawPicture(picture, new SKPaint
                        {
                            BlendMode = SKBlendMode.SrcOver
                        });
>>>>>>> 034e5e00
                    }
                }
            }
            finally
            {
                canvas.Restore();
            }
        }

        private static void ApplyMask(GraphicsState state, SKCanvas canvas, SKPicture picture)
        {
            var sMaskGXObject = state.SMask[PdfName.G];
            var subtype = (PdfName)state.SMask[PdfName.S];
            var isLuminosity = subtype.StringValue == "Luminosity";

            var alphaMaskFormObject = new FormXObject(sMaskGXObject);
            var group = alphaMaskFormObject.Group;
            var isolated = (group[PdfName.I] as PdfBoolean)?.BooleanValue ?? false;
            var knockout = (group[PdfName.K] as PdfBoolean)?.BooleanValue ?? false;

            var width = (int)Math.Floor(Math.Abs(alphaMaskFormObject.Size.Width));
            var height = (int)Math.Floor(Math.Abs(alphaMaskFormObject.Size.Height));
            var size = new SKSize(width, height);

            using (var alphaMaskBitmap = new SKBitmap(width, height, SKColorType.Rgba8888, SKAlphaType.Premul))
            using (var canvasAlphaMask = new SKCanvas(alphaMaskBitmap))
            {
                var stateAlphaMask = new GraphicsState(new ContentScanner(alphaMaskFormObject, canvasAlphaMask, size));
                state.CopyTo(stateAlphaMask);

                if (!isLuminosity)
                {
                    // alpha
                    canvasAlphaMask.Clear(SKColors.Transparent);
                }
                else
                {
                    PdfArray backgroundColorArray;
                    var rawBC = state.SMask[PdfName.BC];
                    switch (rawBC)
                    {
                        case PdfReference bcRef:
                            backgroundColorArray = (PdfArray)bcRef.Resolve();
                            break;
                        case PdfArray bcArray:
                            backgroundColorArray = bcArray;
                            break;
                        default:
                            throw new NotImplementedException($"Not supported BC value: '{rawBC.GetType().Name}'!");
                    }

                    var backgroundColor = state.FillColorSpace.GetColor(backgroundColorArray, null);
                    var backgroundColorSK = state.FillColorSpace.GetColor(backgroundColor, 0);
                    
                    canvasAlphaMask.Clear(backgroundColorSK);
                }

                stateAlphaMask.Scanner.ClearContext = false;
                stateAlphaMask.Scanner.Render(canvasAlphaMask, new SKSize(picture.CullRect.Width, picture.CullRect.Height));

                using (var transparencyGroupBitmap = new SKBitmap(width, height, SKColorType.Rgba8888, SKAlphaType.Premul))
                using (var canvasTransparencyGroup = new SKCanvas(transparencyGroupBitmap))
                {
                    canvasTransparencyGroup.Clear(SKColors.Transparent);
                    
                    var paint = new SKPaint();

                    if (isLuminosity)
                    {
                        paint.ColorFilter = SKColorFilter.CreateColorMatrix(new float[]
                        {
                            0.33f, 0.33f, 0.33f, 0, 0,
                            0.33f, 0.33f, 0.33f, 0, 0,
                            0.33f, 0.33f, 0.33f, 0, 0,
                            0.33f, 0.33f, 0.33f, 0, 0
                        });
                    }
                    else // alpha
                    {
                        paint.ColorFilter = SKColorFilter.CreateColorMatrix(new float[]
                        {
                            0, 0, 0, 1, 0,
                            0, 0, 0, 1, 0,
                            0, 0, 0, 1, 0,
                            0, 0, 0, 1, 0
                        });
                    }

                    canvasTransparencyGroup.DrawBitmap(alphaMaskBitmap, 0, 0, paint);

                    canvasTransparencyGroup.DrawPicture(picture, new SKPaint
                    {
                        BlendMode = SKBlendMode.SrcATop
                    });

                    canvas.DrawBitmap(transparencyGroupBitmap, 0, 0, new SKPaint
                    {
                        BlendMode = knockout ? SKBlendMode.SrcOver : SKBlendMode.Overlay
                    });
                }
            }
        }

        #endregion
        #endregion
        #endregion
    }
}<|MERGE_RESOLUTION|>--- conflicted
+++ resolved
@@ -30,11 +30,8 @@
 using System.Collections.Generic;
 using SkiaSharp;
 using System;
-<<<<<<< HEAD
 using PdfClown.Tools;
-=======
 using PdfClown.Documents.Contents.XObjects;
->>>>>>> 034e5e00
 
 namespace PdfClown.Documents.Contents.Objects
 {
@@ -137,7 +134,6 @@
                 {
                     var picture = formObject.Render();
 
-<<<<<<< HEAD
                     var ctm = state.Ctm;
                     SKMatrix.PreConcat(ref ctm, SKMatrix.MakeTranslation(formObject.Box.Left, formObject.Box.Top));
                     SKMatrix.PreConcat(ref ctm, formObject.Matrix);
@@ -147,7 +143,11 @@
                     foreach (var textString in formObject.Strings)
                     {
                         scanner.ContentContext.Strings.Add(TextString.Transform(textString, ctm, scanner.ContentContext));
-=======
+                    }
+                }
+            }
+                    var picture = formObject.Render();
+
                     if (state.SMask is object)
                     {
                         ApplyMask(state, canvas, picture);
@@ -158,7 +158,6 @@
                         {
                             BlendMode = SKBlendMode.SrcOver
                         });
->>>>>>> 034e5e00
                     }
                 }
             }
