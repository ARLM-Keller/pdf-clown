--- conflicted
+++ resolved
@@ -515,10 +515,6 @@
     <RestoreSources>../FreeImage.NETCore/Package;$(RestoreSources);</RestoreSources>
   </PropertyGroup>
   <ItemGroup>
-<<<<<<< HEAD
-    <PackageReference Include="BitMiracle.LibTiff.NET" Version="2.4.633" />
-=======
->>>>>>> 00a5d2b9
     <PackageReference Include="SkiaSharp" Version="1.68.2.1" />
     <PackageReference Include="SkiaSharp.Svg" Version="1.60.0" />    
     <PackageReference Include="FreeImage.NETCore" Version="4.3.7" />
